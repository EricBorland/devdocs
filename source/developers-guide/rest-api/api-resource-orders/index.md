--- conflicted
+++ resolved
@@ -69,12 +69,8 @@
 | currency				| string				|																				|
 | currencyFactor		| double				|																				|
 | remoteAddress			| string				|																				|
-<<<<<<< HEAD
+| deviceType			| string				|																				|
 | details				| array					| **[Detail](../models/#order-detail)**										|
-=======
-| deviceType			| string				|																				|
-| details				| array					| **[Detail](../models/#article-detail)**										|
->>>>>>> 77885f31
 | documents				| array					| **[Document](../models/#document)**											|
 | payment				| object				| **[Payment](../models/#payment-instance)**										|
 | paymentStatus			| object				| **[PaymentStatus](../models/#payment-status)**									|
